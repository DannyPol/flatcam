from PyQt5 import QtWidgets, QtCore
from PyQt5.QtCore import QSettings
from flatcamGUI.preferences.OptionsGroupUI import OptionsGroupUI2

import gettext
import FlatCAMTranslation as fcTranslate
import builtins
fcTranslate.apply_language('strings')
if '_' not in builtins.__dict__:
    _ = gettext.gettext

from flatcamGUI.preferences.OptionUI import OptionUI, CheckboxOptionUI, RadioSetOptionUI, \
    SeparatorOptionUI, HeadingOptionUI, ComboboxOptionUI, ColorOptionUI, FullWidthButtonOptionUI, \
    SliderWithSpinnerOptionUI, ColorAlphaSliderOptionUI


class GeneralGUIPrefGroupUI(OptionsGroupUI2):

    def __init__(self, decimals=4, **kwargs):
        self.decimals = decimals
        super().__init__(**kwargs)
        self.setTitle(str(_("GUI Preferences")))

<<<<<<< HEAD
        self.layout_field = self.option_dict()["layout"].get_field()
        self.layout_field.activated.connect(self.on_layout)
=======
        # Create a grid layout for the Application general settings
        grid0 = QtWidgets.QGridLayout()
        self.layout.addLayout(grid0)
        grid0.setColumnStretch(0, 0)
        grid0.setColumnStretch(1, 1)

        # Theme selection
        self.theme_label = QtWidgets.QLabel('%s:' % _('Theme'))
        self.theme_label.setToolTip(
            _("Select a theme for FlatCAM.\n"
              "It will theme the plot area.")
        )

        self.theme_radio = RadioSet([
            {"label": _("Light"), "value": "white"},
            {"label": _("Dark"), "value": "black"}
        ], orientation='vertical')

        grid0.addWidget(self.theme_label, 0, 0)
        grid0.addWidget(self.theme_radio, 0, 1)

        # Enable Gray Icons
        self.gray_icons_cb = FCCheckBox('%s' % _('Use Gray Icons'))
        self.gray_icons_cb.setToolTip(
            _("Check this box to use a set of icons with\n"
              "a lighter (gray) color. To be used when a\n"
              "full dark theme is applied.")
        )
        grid0.addWidget(self.gray_icons_cb, 1, 0, 1, 3)

        # self.theme_button = FCButton(_("Apply Theme"))
        # self.theme_button.setToolTip(
        #     _("Select a theme for FlatCAM.\n"
        #       "It will theme the plot area.\n"
        #       "The application will restart after change.")
        # )
        # grid0.addWidget(self.theme_button, 2, 0, 1, 3)

        separator_line = QtWidgets.QFrame()
        separator_line.setFrameShape(QtWidgets.QFrame.HLine)
        separator_line.setFrameShadow(QtWidgets.QFrame.Sunken)
        grid0.addWidget(separator_line, 3, 0, 1, 2)

        # Layout selection
        self.layout_label = QtWidgets.QLabel('%s:' % _('Layout'))
        self.layout_label.setToolTip(
            _("Select an layout for FlatCAM.\n"
              "It is applied immediately.")
        )
        self.layout_combo = FCComboBox()
        # don't translate the QCombo items as they are used in QSettings and identified by name
        self.layout_combo.addItem("standard")
        self.layout_combo.addItem("compact")
        self.layout_combo.addItem("minimal")

        grid0.addWidget(self.layout_label, 4, 0)
        grid0.addWidget(self.layout_combo, 4, 1)

        # Set the current index for layout_combo
        qsettings = QSettings("Open Source", "FlatCAM")
        if qsettings.contains("layout"):
            layout = qsettings.value('layout', type=str)
            idx = self.layout_combo.findText(layout.capitalize())
            self.layout_combo.setCurrentIndex(idx)

        # Style selection
        self.style_label = QtWidgets.QLabel('%s:' % _('Style'))
        self.style_label.setToolTip(
            _("Select an style for FlatCAM.\n"
              "It will be applied at the next app start.")
        )
        self.style_combo = FCComboBox()
        self.style_combo.addItems(QtWidgets.QStyleFactory.keys())
        # find current style
        index = self.style_combo.findText(QtWidgets.qApp.style().objectName(), QtCore.Qt.MatchFixedString)
        self.style_combo.setCurrentIndex(index)
        self.style_combo.activated[str].connect(self.handle_style)
>>>>>>> 0d870dcd

        self.theme_field = self.option_dict()["global_theme"].get_field()
        self.theme_apply_button = self.option_dict()["__button_apply_theme"].get_field()
        self.theme_apply_button.clicked.connect(self.on_theme_change)

        self.style_field = self.option_dict()["style"].get_field()
        current_style_index = self.style_field.findText(QtWidgets.qApp.style().objectName(), QtCore.Qt.MatchFixedString)
        self.style_field.setCurrentIndex(current_style_index)
        self.style_field.activated[str].connect(self.handle_style)

        self.hdpi_field = self.option_dict()["hdpi"].get_field()
        qsettings = QSettings("Open Source", "FlatCAM")
        if qsettings.contains("hdpi"):
            self.hdpi_field.set_value(qsettings.value('hdpi', type=int))
        else:
<<<<<<< HEAD
            self.hdpi_field.set_value(False)
        self.hdpi_field.stateChanged.connect(self.handle_hdpi)

    def build_options(self) -> [OptionUI]:
        return [
            RadioSetOptionUI(
                option="global_theme",
                label_text="Theme",
                label_tooltip="Select a theme for FlatCAM.\nIt will theme the plot area.",
                choices=[
                    {"label": _("Light"), "value": "white"},
                    {"label": _("Dark"), "value": "black"}
                ],
                orientation='vertical'
            ),
            CheckboxOptionUI(
                option="global_gray_icons",
                label_text="Use Gray Icons",
                label_tooltip="Check this box to use a set of icons with\na lighter (gray) color. To be used when a\nfull dark theme is applied."
            ),
            FullWidthButtonOptionUI(
                option="__button_apply_theme",
                label_text="Apply Theme",
                label_tooltip="Select a theme for FlatCAM.\n"
                              "It will theme the plot area.\n"
                              "The application will restart after change."
            ),
            SeparatorOptionUI(),

            ComboboxOptionUI(
                option="layout",
                label_text="Layout",
                label_tooltip="Select an layout for FlatCAM.\nIt is applied immediately.",
                choices=[
                    "standard",
                    "compact",
                    "minimal"
                ]
            ),
            ComboboxOptionUI(
                option="style",
                label_text="Style",
                label_tooltip="Select an style for FlatCAM.\nIt will be applied at the next app start.",
                choices=QtWidgets.QStyleFactory.keys()
            ),
            CheckboxOptionUI(
                option="hdpi",
                label_text='Activate HDPI Support',
                label_tooltip="Enable High DPI support for FlatCAM.\nIt will be applied at the next app start.",
            ),
            CheckboxOptionUI(
                option="global_hover",
                label_text='Display Hover Shape',
                label_tooltip="Enable display of a hover shape for FlatCAM objects.\nIt is displayed whenever the mouse cursor is hovering\nover any kind of not-selected object.",
            ),
            CheckboxOptionUI(
                option="global_selection_shape",
                label_text='Display Selection Shape',
                label_tooltip="Enable the display of a selection shape for FlatCAM objects.\n"
                  "It is displayed whenever the mouse selects an object\n"
                  "either by clicking or dragging mouse from left to right or\n"
                  "right to left."
            ),
            SeparatorOptionUI(),

            HeadingOptionUI(label_text="Left-Right Selection Color", label_tooltip=None),
            ColorOptionUI(
                option="global_sel_line",
                label_text="Outline",
                label_tooltip="Set the line color for the 'left to right' selection box."
            ),
            ColorOptionUI(
                option="global_sel_fill",
                label_text="Fill",
                label_tooltip="Set the fill color for the selection box\n"
                              "in case that the selection is done from left to right.\n"
                              "First 6 digits are the color and the last 2\n"
                              "digits are for alpha (transparency) level."
            ),
            ColorAlphaSliderOptionUI(
                applies_to=["global_sel_line", "global_sel_fill"],
                group=self,
                label_text="Alpha",
                label_tooltip="Set the fill transparency for the 'left to right' selection box."
            ),
            SeparatorOptionUI(),

            HeadingOptionUI(label_text="Right-Left Selection Color", label_tooltip=None),
            ColorOptionUI(
                option="global_alt_sel_line",
                label_text="Outline",
                label_tooltip="Set the line color for the 'right to left' selection box."
            ),
            ColorOptionUI(
                option="global_alt_sel_fill",
                label_text="Fill",
                label_tooltip="Set the fill color for the selection box\n"
                              "in case that the selection is done from right to left.\n"
                              "First 6 digits are the color and the last 2\n"
                              "digits are for alpha (transparency) level."
            ),
            ColorAlphaSliderOptionUI(
                applies_to=["global_alt_sel_line", "global_alt_sel_fill"],
                group=self,
                label_text="Alpha",
                label_tooltip="Set the fill transparency for the 'right to left' selection box."
            ),
            SeparatorOptionUI(),

            HeadingOptionUI(label_text='Editor Color', label_tooltip=None),
            ColorOptionUI(
                option="global_draw_color",
                label_text="Drawing",
                label_tooltip="Set the color for the shape."
            ),
            ColorOptionUI(
                option="global_sel_draw_color",
                label_text="Selection",
                label_tooltip="Set the color of the shape when selected."
            ),
            SeparatorOptionUI(),

            HeadingOptionUI(label_text='Project Items Color', label_tooltip=None),
            ColorOptionUI(
                option="global_proj_item_color",
                label_text="Enabled",
                label_tooltip="Set the color of the items in Project Tab Tree."
            ),
            ColorOptionUI(
                option="global_proj_item_dis_color",
                label_text="Disabled",
                label_tooltip="Set the color of the items in Project Tab Tree,\n"
                              "for the case when the items are disabled."
            ),
            CheckboxOptionUI(
                option="global_project_autohide",
                label_text="Project AutoHide",
                label_tooltip="Check this box if you want the project/selected/tool tab area to\n"
                              "hide automatically when there are no objects loaded and\n"
                              "to show whenever a new object is created."
            ),
        ]

    def on_theme_change(self):
        # FIXME: this should be moved out to a view model
        val = self.theme_field.get_value()

        theme_settings = QtCore.QSettings("Open Source", "FlatCAM")
        if theme_settings.contains("theme"):
            theme = theme_settings.value('theme', type=str)
        else:
            theme = 'white'

        if val != theme:
            theme_settings.setValue("theme", val)

            # This will write the setting to the platform specific storage.
            del theme_settings

            self.app.on_app_restart()

    def on_layout(self, index=None, lay=None):
        if lay:
            current_layout = lay
        else:
            current_layout = self.layout_field.get_value()
        self.app.ui.set_layout(current_layout)

=======
            self.hdpi_cb.set_value(False)
        self.hdpi_cb.stateChanged.connect(self.handle_hdpi)

        grid0.addWidget(self.hdpi_cb, 6, 0, 1, 3)

        # Enable Hover box
        self.hover_cb = FCCheckBox('%s' % _('Display Hover Shape'))
        self.hover_cb.setToolTip(
            _("Enable display of a hover shape for FlatCAM objects.\n"
              "It is displayed whenever the mouse cursor is hovering\n"
              "over any kind of not-selected object.")
        )
        grid0.addWidget(self.hover_cb, 8, 0, 1, 3)

        # Enable Selection box
        self.selection_cb = FCCheckBox('%s' % _('Display Selection Shape'))
        self.selection_cb.setToolTip(
            _("Enable the display of a selection shape for FlatCAM objects.\n"
              "It is displayed whenever the mouse selects an object\n"
              "either by clicking or dragging mouse from left to right or\n"
              "right to left.")
        )
        grid0.addWidget(self.selection_cb, 9, 0, 1, 3)

        separator_line = QtWidgets.QFrame()
        separator_line.setFrameShape(QtWidgets.QFrame.HLine)
        separator_line.setFrameShadow(QtWidgets.QFrame.Sunken)
        grid0.addWidget(separator_line, 14, 0, 1, 2)

        # Plot Selection (left - right) Color
        self.sel_lr_label = QtWidgets.QLabel('<b>%s</b>' % _('Left-Right Selection Color'))
        grid0.addWidget(self.sel_lr_label, 15, 0, 1, 2)

        self.sl_color_label = QtWidgets.QLabel('%s:' % _('Outline'))
        self.sl_color_label.setToolTip(
            _("Set the line color for the 'left to right' selection box.")
        )
        self.sl_color_entry = FCEntry()
        self.sl_color_button = QtWidgets.QPushButton()
        self.sl_color_button.setFixedSize(15, 15)

        self.form_box_child_4 = QtWidgets.QHBoxLayout()
        self.form_box_child_4.addWidget(self.sl_color_entry)
        self.form_box_child_4.addWidget(self.sl_color_button)
        self.form_box_child_4.setAlignment(QtCore.Qt.AlignLeft | QtCore.Qt.AlignVCenter)

        grid0.addWidget(self.sl_color_label, 16, 0)
        grid0.addLayout(self.form_box_child_4, 16, 1)

        self.sf_color_label = QtWidgets.QLabel('%s:' % _('Fill'))
        self.sf_color_label.setToolTip(
            _("Set the fill color for the selection box\n"
              "in case that the selection is done from left to right.\n"
              "First 6 digits are the color and the last 2\n"
              "digits are for alpha (transparency) level.")
        )
        self.sf_color_entry = FCEntry()
        self.sf_color_button = QtWidgets.QPushButton()
        self.sf_color_button.setFixedSize(15, 15)

        self.form_box_child_5 = QtWidgets.QHBoxLayout()
        self.form_box_child_5.addWidget(self.sf_color_entry)
        self.form_box_child_5.addWidget(self.sf_color_button)
        self.form_box_child_5.setAlignment(QtCore.Qt.AlignLeft | QtCore.Qt.AlignVCenter)

        grid0.addWidget(self.sf_color_label, 17, 0)
        grid0.addLayout(self.form_box_child_5, 17, 1)

        # Plot Selection (left - right) Fill Transparency Level
        self.sf_alpha_label = QtWidgets.QLabel('%s:' % _('Alpha'))
        self.sf_alpha_label.setToolTip(
            _("Set the fill transparency for the 'left to right' selection box.")
        )
        self.sf_color_alpha_slider = QtWidgets.QSlider(QtCore.Qt.Horizontal)
        self.sf_color_alpha_slider.setMinimum(0)
        self.sf_color_alpha_slider.setMaximum(255)
        self.sf_color_alpha_slider.setSingleStep(1)

        self.sf_color_alpha_spinner = FCSpinner()
        self.sf_color_alpha_spinner.setMinimumWidth(70)
        self.sf_color_alpha_spinner.set_range(0, 255)

        self.form_box_child_6 = QtWidgets.QHBoxLayout()
        self.form_box_child_6.addWidget(self.sf_color_alpha_slider)
        self.form_box_child_6.addWidget(self.sf_color_alpha_spinner)

        grid0.addWidget(self.sf_alpha_label, 18, 0)
        grid0.addLayout(self.form_box_child_6, 18, 1)

        separator_line = QtWidgets.QFrame()
        separator_line.setFrameShape(QtWidgets.QFrame.HLine)
        separator_line.setFrameShadow(QtWidgets.QFrame.Sunken)
        grid0.addWidget(separator_line, 19, 0, 1, 2)

        # Plot Selection (left - right) Color
        self.sel_rl_label = QtWidgets.QLabel('<b>%s</b>' % _('Right-Left Selection Color'))
        grid0.addWidget(self.sel_rl_label, 20, 0, 1, 2)

        # Plot Selection (right - left) Line Color
        self.alt_sl_color_label = QtWidgets.QLabel('%s:' % _('Outline'))
        self.alt_sl_color_label.setToolTip(
            _("Set the line color for the 'right to left' selection box.")
        )
        self.alt_sl_color_entry = FCEntry()
        self.alt_sl_color_button = QtWidgets.QPushButton()
        self.alt_sl_color_button.setFixedSize(15, 15)

        self.form_box_child_7 = QtWidgets.QHBoxLayout()
        self.form_box_child_7.addWidget(self.alt_sl_color_entry)
        self.form_box_child_7.addWidget(self.alt_sl_color_button)
        self.form_box_child_7.setAlignment(QtCore.Qt.AlignLeft | QtCore.Qt.AlignVCenter)

        grid0.addWidget(self.alt_sl_color_label, 21, 0)
        grid0.addLayout(self.form_box_child_7, 21, 1)

        # Plot Selection (right - left) Fill Color
        self.alt_sf_color_label = QtWidgets.QLabel('%s:' % _('Fill'))
        self.alt_sf_color_label.setToolTip(
            _("Set the fill color for the selection box\n"
              "in case that the selection is done from right to left.\n"
              "First 6 digits are the color and the last 2\n"
              "digits are for alpha (transparency) level.")
        )
        self.alt_sf_color_entry = FCEntry()
        self.alt_sf_color_button = QtWidgets.QPushButton()
        self.alt_sf_color_button.setFixedSize(15, 15)

        self.form_box_child_8 = QtWidgets.QHBoxLayout()
        self.form_box_child_8.addWidget(self.alt_sf_color_entry)
        self.form_box_child_8.addWidget(self.alt_sf_color_button)
        self.form_box_child_8.setAlignment(QtCore.Qt.AlignLeft | QtCore.Qt.AlignVCenter)

        grid0.addWidget(self.alt_sf_color_label, 22, 0)
        grid0.addLayout(self.form_box_child_8, 22, 1)

        # Plot Selection (right - left) Fill Transparency Level
        self.alt_sf_alpha_label = QtWidgets.QLabel('%s:' % _('Alpha'))
        self.alt_sf_alpha_label.setToolTip(
            _("Set the fill transparency for selection 'right to left' box.")
        )
        self.alt_sf_color_alpha_slider = QtWidgets.QSlider(QtCore.Qt.Horizontal)
        self.alt_sf_color_alpha_slider.setMinimum(0)
        self.alt_sf_color_alpha_slider.setMaximum(255)
        self.alt_sf_color_alpha_slider.setSingleStep(1)

        self.alt_sf_color_alpha_spinner = FCSpinner()
        self.alt_sf_color_alpha_spinner.setMinimumWidth(70)
        self.alt_sf_color_alpha_spinner.set_range(0, 255)

        self.form_box_child_9 = QtWidgets.QHBoxLayout()
        self.form_box_child_9.addWidget(self.alt_sf_color_alpha_slider)
        self.form_box_child_9.addWidget(self.alt_sf_color_alpha_spinner)

        grid0.addWidget(self.alt_sf_alpha_label, 23, 0)
        grid0.addLayout(self.form_box_child_9, 23, 1)

        separator_line = QtWidgets.QFrame()
        separator_line.setFrameShape(QtWidgets.QFrame.HLine)
        separator_line.setFrameShadow(QtWidgets.QFrame.Sunken)
        grid0.addWidget(separator_line, 24, 0, 1, 2)

        # ------------------------------------------------------------------
        # ----------------------- Editor Color -----------------------------
        # ------------------------------------------------------------------

        self.editor_color_label = QtWidgets.QLabel('<b>%s</b>' % _('Editor Color'))
        grid0.addWidget(self.editor_color_label, 25, 0, 1, 2)

        # Editor Draw Color
        self.draw_color_label = QtWidgets.QLabel('%s:' % _('Drawing'))
        self.alt_sf_color_label.setToolTip(
            _("Set the color for the shape.")
        )
        self.draw_color_entry = FCEntry()
        self.draw_color_button = QtWidgets.QPushButton()
        self.draw_color_button.setFixedSize(15, 15)

        self.form_box_child_10 = QtWidgets.QHBoxLayout()
        self.form_box_child_10.addWidget(self.draw_color_entry)
        self.form_box_child_10.addWidget(self.draw_color_button)
        self.form_box_child_10.setAlignment(QtCore.Qt.AlignLeft | QtCore.Qt.AlignVCenter)

        grid0.addWidget(self.draw_color_label, 26, 0)
        grid0.addLayout(self.form_box_child_10, 26, 1)

        # Editor Draw Selection Color
        self.sel_draw_color_label = QtWidgets.QLabel('%s:' % _('Selection'))
        self.sel_draw_color_label.setToolTip(
            _("Set the color of the shape when selected.")
        )
        self.sel_draw_color_entry = FCEntry()
        self.sel_draw_color_button = QtWidgets.QPushButton()
        self.sel_draw_color_button.setFixedSize(15, 15)

        self.form_box_child_11 = QtWidgets.QHBoxLayout()
        self.form_box_child_11.addWidget(self.sel_draw_color_entry)
        self.form_box_child_11.addWidget(self.sel_draw_color_button)
        self.form_box_child_11.setAlignment(QtCore.Qt.AlignLeft | QtCore.Qt.AlignVCenter)

        grid0.addWidget(self.sel_draw_color_label, 27, 0)
        grid0.addLayout(self.form_box_child_11, 27, 1)

        separator_line = QtWidgets.QFrame()
        separator_line.setFrameShape(QtWidgets.QFrame.HLine)
        separator_line.setFrameShadow(QtWidgets.QFrame.Sunken)
        grid0.addWidget(separator_line, 28, 0, 1, 2)

        # ------------------------------------------------------------------
        # ----------------------- Project Settings -----------------------------
        # ------------------------------------------------------------------

        self.proj_settings_label = QtWidgets.QLabel('<b>%s</b>' % _('Project Items Color'))
        grid0.addWidget(self.proj_settings_label, 29, 0, 1, 2)

        # Project Tab items color
        self.proj_color_label = QtWidgets.QLabel('%s:' % _('Enabled'))
        self.proj_color_label.setToolTip(
            _("Set the color of the items in Project Tab Tree.")
        )
        self.proj_color_entry = FCEntry()
        self.proj_color_button = QtWidgets.QPushButton()
        self.proj_color_button.setFixedSize(15, 15)

        self.form_box_child_12 = QtWidgets.QHBoxLayout()
        self.form_box_child_12.addWidget(self.proj_color_entry)
        self.form_box_child_12.addWidget(self.proj_color_button)
        self.form_box_child_12.setAlignment(QtCore.Qt.AlignLeft | QtCore.Qt.AlignVCenter)

        grid0.addWidget(self.proj_color_label, 30, 0)
        grid0.addLayout(self.form_box_child_12, 30, 1)

        self.proj_color_dis_label = QtWidgets.QLabel('%s:' % _('Disabled'))
        self.proj_color_dis_label.setToolTip(
            _("Set the color of the items in Project Tab Tree,\n"
              "for the case when the items are disabled.")
        )
        self.proj_color_dis_entry = FCEntry()
        self.proj_color_dis_button = QtWidgets.QPushButton()
        self.proj_color_dis_button.setFixedSize(15, 15)

        self.form_box_child_13 = QtWidgets.QHBoxLayout()
        self.form_box_child_13.addWidget(self.proj_color_dis_entry)
        self.form_box_child_13.addWidget(self.proj_color_dis_button)
        self.form_box_child_13.setAlignment(QtCore.Qt.AlignLeft | QtCore.Qt.AlignVCenter)

        grid0.addWidget(self.proj_color_dis_label, 31, 0)
        grid0.addLayout(self.form_box_child_13, 31, 1)

        # Project autohide CB
        self.project_autohide_cb = FCCheckBox(label=_('Project AutoHide'))
        self.project_autohide_cb.setToolTip(
            _("Check this box if you want the project/selected/tool tab area to\n"
              "hide automatically when there are no objects loaded and\n"
              "to show whenever a new object is created.")
        )

        grid0.addWidget(self.project_autohide_cb, 32, 0, 1, 2)

        # Just to add empty rows
        grid0.addWidget(QtWidgets.QLabel(''), 33, 0, 1, 2)

        self.layout.addStretch()

        # #############################################################################
        # ############################# GUI COLORS SIGNALS ############################
        # #############################################################################

        # Setting selection (left - right) colors signals
        self.sf_color_entry.editingFinished.connect(self.on_sf_color_entry)
        self.sf_color_button.clicked.connect(self.on_sf_color_button)
        self.sf_color_alpha_spinner.valueChanged.connect(self.on_sf_color_spinner)
        self.sf_color_alpha_slider.valueChanged.connect(self.on_sf_color_slider)
        self.sl_color_entry.editingFinished.connect(self.on_sl_color_entry)
        self.sl_color_button.clicked.connect(self.on_sl_color_button)

        # Setting selection (right - left) colors signals
        self.alt_sf_color_entry.editingFinished.connect(self.on_alt_sf_color_entry)
        self.alt_sf_color_button.clicked.connect(self.on_alt_sf_color_button)
        self.alt_sf_color_alpha_spinner.valueChanged.connect(self.on_alt_sf_color_spinner)
        self.alt_sf_color_alpha_slider.valueChanged.connect(self.on_alt_sf_color_slider)
        self.alt_sl_color_entry.editingFinished.connect(self.on_alt_sl_color_entry)
        self.alt_sl_color_button.clicked.connect(self.on_alt_sl_color_button)

        # Setting Editor Draw colors signals
        self.draw_color_entry.editingFinished.connect(self.on_draw_color_entry)
        self.draw_color_button.clicked.connect(self.on_draw_color_button)

        self.sel_draw_color_entry.editingFinished.connect(self.on_sel_draw_color_entry)
        self.sel_draw_color_button.clicked.connect(self.on_sel_draw_color_button)

        self.proj_color_entry.editingFinished.connect(self.on_proj_color_entry)
        self.proj_color_button.clicked.connect(self.on_proj_color_button)

        self.proj_color_dis_entry.editingFinished.connect(self.on_proj_color_dis_entry)
        self.proj_color_dis_button.clicked.connect(self.on_proj_color_dis_button)

        self.layout_combo.activated.connect(self.on_layout)

>>>>>>> 0d870dcd
    @staticmethod
    def handle_style(style):
        # FIXME: this should be moved out to a view model
        # set current style
        qsettings = QSettings("Open Source", "FlatCAM")
        qsettings.setValue('style', style)

        # This will write the setting to the platform specific storage.
        del qsettings

    @staticmethod
    def handle_hdpi(state):
        # FIXME: this should be moved out to a view model
        # set current HDPI
        qsettings = QSettings("Open Source", "FlatCAM")
        qsettings.setValue('hdpi', state)

        # This will write the setting to the platform specific storage.
        del qsettings<|MERGE_RESOLUTION|>--- conflicted
+++ resolved
@@ -21,92 +21,10 @@
         super().__init__(**kwargs)
         self.setTitle(str(_("GUI Preferences")))
 
-<<<<<<< HEAD
         self.layout_field = self.option_dict()["layout"].get_field()
         self.layout_field.activated.connect(self.on_layout)
-=======
-        # Create a grid layout for the Application general settings
-        grid0 = QtWidgets.QGridLayout()
-        self.layout.addLayout(grid0)
-        grid0.setColumnStretch(0, 0)
-        grid0.setColumnStretch(1, 1)
-
-        # Theme selection
-        self.theme_label = QtWidgets.QLabel('%s:' % _('Theme'))
-        self.theme_label.setToolTip(
-            _("Select a theme for FlatCAM.\n"
-              "It will theme the plot area.")
-        )
-
-        self.theme_radio = RadioSet([
-            {"label": _("Light"), "value": "white"},
-            {"label": _("Dark"), "value": "black"}
-        ], orientation='vertical')
-
-        grid0.addWidget(self.theme_label, 0, 0)
-        grid0.addWidget(self.theme_radio, 0, 1)
-
-        # Enable Gray Icons
-        self.gray_icons_cb = FCCheckBox('%s' % _('Use Gray Icons'))
-        self.gray_icons_cb.setToolTip(
-            _("Check this box to use a set of icons with\n"
-              "a lighter (gray) color. To be used when a\n"
-              "full dark theme is applied.")
-        )
-        grid0.addWidget(self.gray_icons_cb, 1, 0, 1, 3)
-
-        # self.theme_button = FCButton(_("Apply Theme"))
-        # self.theme_button.setToolTip(
-        #     _("Select a theme for FlatCAM.\n"
-        #       "It will theme the plot area.\n"
-        #       "The application will restart after change.")
-        # )
-        # grid0.addWidget(self.theme_button, 2, 0, 1, 3)
-
-        separator_line = QtWidgets.QFrame()
-        separator_line.setFrameShape(QtWidgets.QFrame.HLine)
-        separator_line.setFrameShadow(QtWidgets.QFrame.Sunken)
-        grid0.addWidget(separator_line, 3, 0, 1, 2)
-
-        # Layout selection
-        self.layout_label = QtWidgets.QLabel('%s:' % _('Layout'))
-        self.layout_label.setToolTip(
-            _("Select an layout for FlatCAM.\n"
-              "It is applied immediately.")
-        )
-        self.layout_combo = FCComboBox()
-        # don't translate the QCombo items as they are used in QSettings and identified by name
-        self.layout_combo.addItem("standard")
-        self.layout_combo.addItem("compact")
-        self.layout_combo.addItem("minimal")
-
-        grid0.addWidget(self.layout_label, 4, 0)
-        grid0.addWidget(self.layout_combo, 4, 1)
-
-        # Set the current index for layout_combo
-        qsettings = QSettings("Open Source", "FlatCAM")
-        if qsettings.contains("layout"):
-            layout = qsettings.value('layout', type=str)
-            idx = self.layout_combo.findText(layout.capitalize())
-            self.layout_combo.setCurrentIndex(idx)
-
-        # Style selection
-        self.style_label = QtWidgets.QLabel('%s:' % _('Style'))
-        self.style_label.setToolTip(
-            _("Select an style for FlatCAM.\n"
-              "It will be applied at the next app start.")
-        )
-        self.style_combo = FCComboBox()
-        self.style_combo.addItems(QtWidgets.QStyleFactory.keys())
-        # find current style
-        index = self.style_combo.findText(QtWidgets.qApp.style().objectName(), QtCore.Qt.MatchFixedString)
-        self.style_combo.setCurrentIndex(index)
-        self.style_combo.activated[str].connect(self.handle_style)
->>>>>>> 0d870dcd
 
         self.theme_field = self.option_dict()["global_theme"].get_field()
-        self.theme_apply_button = self.option_dict()["__button_apply_theme"].get_field()
-        self.theme_apply_button.clicked.connect(self.on_theme_change)
 
         self.style_field = self.option_dict()["style"].get_field()
         current_style_index = self.style_field.findText(QtWidgets.qApp.style().objectName(), QtCore.Qt.MatchFixedString)
@@ -118,7 +36,6 @@
         if qsettings.contains("hdpi"):
             self.hdpi_field.set_value(qsettings.value('hdpi', type=int))
         else:
-<<<<<<< HEAD
             self.hdpi_field.set_value(False)
         self.hdpi_field.stateChanged.connect(self.handle_hdpi)
 
@@ -139,13 +56,6 @@
                 label_text="Use Gray Icons",
                 label_tooltip="Check this box to use a set of icons with\na lighter (gray) color. To be used when a\nfull dark theme is applied."
             ),
-            FullWidthButtonOptionUI(
-                option="__button_apply_theme",
-                label_text="Apply Theme",
-                label_tooltip="Select a theme for FlatCAM.\n"
-                              "It will theme the plot area.\n"
-                              "The application will restart after change."
-            ),
             SeparatorOptionUI(),
 
             ComboboxOptionUI(
@@ -262,24 +172,6 @@
             ),
         ]
 
-    def on_theme_change(self):
-        # FIXME: this should be moved out to a view model
-        val = self.theme_field.get_value()
-
-        theme_settings = QtCore.QSettings("Open Source", "FlatCAM")
-        if theme_settings.contains("theme"):
-            theme = theme_settings.value('theme', type=str)
-        else:
-            theme = 'white'
-
-        if val != theme:
-            theme_settings.setValue("theme", val)
-
-            # This will write the setting to the platform specific storage.
-            del theme_settings
-
-            self.app.on_app_restart()
-
     def on_layout(self, index=None, lay=None):
         if lay:
             current_layout = lay
@@ -287,306 +179,6 @@
             current_layout = self.layout_field.get_value()
         self.app.ui.set_layout(current_layout)
 
-=======
-            self.hdpi_cb.set_value(False)
-        self.hdpi_cb.stateChanged.connect(self.handle_hdpi)
-
-        grid0.addWidget(self.hdpi_cb, 6, 0, 1, 3)
-
-        # Enable Hover box
-        self.hover_cb = FCCheckBox('%s' % _('Display Hover Shape'))
-        self.hover_cb.setToolTip(
-            _("Enable display of a hover shape for FlatCAM objects.\n"
-              "It is displayed whenever the mouse cursor is hovering\n"
-              "over any kind of not-selected object.")
-        )
-        grid0.addWidget(self.hover_cb, 8, 0, 1, 3)
-
-        # Enable Selection box
-        self.selection_cb = FCCheckBox('%s' % _('Display Selection Shape'))
-        self.selection_cb.setToolTip(
-            _("Enable the display of a selection shape for FlatCAM objects.\n"
-              "It is displayed whenever the mouse selects an object\n"
-              "either by clicking or dragging mouse from left to right or\n"
-              "right to left.")
-        )
-        grid0.addWidget(self.selection_cb, 9, 0, 1, 3)
-
-        separator_line = QtWidgets.QFrame()
-        separator_line.setFrameShape(QtWidgets.QFrame.HLine)
-        separator_line.setFrameShadow(QtWidgets.QFrame.Sunken)
-        grid0.addWidget(separator_line, 14, 0, 1, 2)
-
-        # Plot Selection (left - right) Color
-        self.sel_lr_label = QtWidgets.QLabel('<b>%s</b>' % _('Left-Right Selection Color'))
-        grid0.addWidget(self.sel_lr_label, 15, 0, 1, 2)
-
-        self.sl_color_label = QtWidgets.QLabel('%s:' % _('Outline'))
-        self.sl_color_label.setToolTip(
-            _("Set the line color for the 'left to right' selection box.")
-        )
-        self.sl_color_entry = FCEntry()
-        self.sl_color_button = QtWidgets.QPushButton()
-        self.sl_color_button.setFixedSize(15, 15)
-
-        self.form_box_child_4 = QtWidgets.QHBoxLayout()
-        self.form_box_child_4.addWidget(self.sl_color_entry)
-        self.form_box_child_4.addWidget(self.sl_color_button)
-        self.form_box_child_4.setAlignment(QtCore.Qt.AlignLeft | QtCore.Qt.AlignVCenter)
-
-        grid0.addWidget(self.sl_color_label, 16, 0)
-        grid0.addLayout(self.form_box_child_4, 16, 1)
-
-        self.sf_color_label = QtWidgets.QLabel('%s:' % _('Fill'))
-        self.sf_color_label.setToolTip(
-            _("Set the fill color for the selection box\n"
-              "in case that the selection is done from left to right.\n"
-              "First 6 digits are the color and the last 2\n"
-              "digits are for alpha (transparency) level.")
-        )
-        self.sf_color_entry = FCEntry()
-        self.sf_color_button = QtWidgets.QPushButton()
-        self.sf_color_button.setFixedSize(15, 15)
-
-        self.form_box_child_5 = QtWidgets.QHBoxLayout()
-        self.form_box_child_5.addWidget(self.sf_color_entry)
-        self.form_box_child_5.addWidget(self.sf_color_button)
-        self.form_box_child_5.setAlignment(QtCore.Qt.AlignLeft | QtCore.Qt.AlignVCenter)
-
-        grid0.addWidget(self.sf_color_label, 17, 0)
-        grid0.addLayout(self.form_box_child_5, 17, 1)
-
-        # Plot Selection (left - right) Fill Transparency Level
-        self.sf_alpha_label = QtWidgets.QLabel('%s:' % _('Alpha'))
-        self.sf_alpha_label.setToolTip(
-            _("Set the fill transparency for the 'left to right' selection box.")
-        )
-        self.sf_color_alpha_slider = QtWidgets.QSlider(QtCore.Qt.Horizontal)
-        self.sf_color_alpha_slider.setMinimum(0)
-        self.sf_color_alpha_slider.setMaximum(255)
-        self.sf_color_alpha_slider.setSingleStep(1)
-
-        self.sf_color_alpha_spinner = FCSpinner()
-        self.sf_color_alpha_spinner.setMinimumWidth(70)
-        self.sf_color_alpha_spinner.set_range(0, 255)
-
-        self.form_box_child_6 = QtWidgets.QHBoxLayout()
-        self.form_box_child_6.addWidget(self.sf_color_alpha_slider)
-        self.form_box_child_6.addWidget(self.sf_color_alpha_spinner)
-
-        grid0.addWidget(self.sf_alpha_label, 18, 0)
-        grid0.addLayout(self.form_box_child_6, 18, 1)
-
-        separator_line = QtWidgets.QFrame()
-        separator_line.setFrameShape(QtWidgets.QFrame.HLine)
-        separator_line.setFrameShadow(QtWidgets.QFrame.Sunken)
-        grid0.addWidget(separator_line, 19, 0, 1, 2)
-
-        # Plot Selection (left - right) Color
-        self.sel_rl_label = QtWidgets.QLabel('<b>%s</b>' % _('Right-Left Selection Color'))
-        grid0.addWidget(self.sel_rl_label, 20, 0, 1, 2)
-
-        # Plot Selection (right - left) Line Color
-        self.alt_sl_color_label = QtWidgets.QLabel('%s:' % _('Outline'))
-        self.alt_sl_color_label.setToolTip(
-            _("Set the line color for the 'right to left' selection box.")
-        )
-        self.alt_sl_color_entry = FCEntry()
-        self.alt_sl_color_button = QtWidgets.QPushButton()
-        self.alt_sl_color_button.setFixedSize(15, 15)
-
-        self.form_box_child_7 = QtWidgets.QHBoxLayout()
-        self.form_box_child_7.addWidget(self.alt_sl_color_entry)
-        self.form_box_child_7.addWidget(self.alt_sl_color_button)
-        self.form_box_child_7.setAlignment(QtCore.Qt.AlignLeft | QtCore.Qt.AlignVCenter)
-
-        grid0.addWidget(self.alt_sl_color_label, 21, 0)
-        grid0.addLayout(self.form_box_child_7, 21, 1)
-
-        # Plot Selection (right - left) Fill Color
-        self.alt_sf_color_label = QtWidgets.QLabel('%s:' % _('Fill'))
-        self.alt_sf_color_label.setToolTip(
-            _("Set the fill color for the selection box\n"
-              "in case that the selection is done from right to left.\n"
-              "First 6 digits are the color and the last 2\n"
-              "digits are for alpha (transparency) level.")
-        )
-        self.alt_sf_color_entry = FCEntry()
-        self.alt_sf_color_button = QtWidgets.QPushButton()
-        self.alt_sf_color_button.setFixedSize(15, 15)
-
-        self.form_box_child_8 = QtWidgets.QHBoxLayout()
-        self.form_box_child_8.addWidget(self.alt_sf_color_entry)
-        self.form_box_child_8.addWidget(self.alt_sf_color_button)
-        self.form_box_child_8.setAlignment(QtCore.Qt.AlignLeft | QtCore.Qt.AlignVCenter)
-
-        grid0.addWidget(self.alt_sf_color_label, 22, 0)
-        grid0.addLayout(self.form_box_child_8, 22, 1)
-
-        # Plot Selection (right - left) Fill Transparency Level
-        self.alt_sf_alpha_label = QtWidgets.QLabel('%s:' % _('Alpha'))
-        self.alt_sf_alpha_label.setToolTip(
-            _("Set the fill transparency for selection 'right to left' box.")
-        )
-        self.alt_sf_color_alpha_slider = QtWidgets.QSlider(QtCore.Qt.Horizontal)
-        self.alt_sf_color_alpha_slider.setMinimum(0)
-        self.alt_sf_color_alpha_slider.setMaximum(255)
-        self.alt_sf_color_alpha_slider.setSingleStep(1)
-
-        self.alt_sf_color_alpha_spinner = FCSpinner()
-        self.alt_sf_color_alpha_spinner.setMinimumWidth(70)
-        self.alt_sf_color_alpha_spinner.set_range(0, 255)
-
-        self.form_box_child_9 = QtWidgets.QHBoxLayout()
-        self.form_box_child_9.addWidget(self.alt_sf_color_alpha_slider)
-        self.form_box_child_9.addWidget(self.alt_sf_color_alpha_spinner)
-
-        grid0.addWidget(self.alt_sf_alpha_label, 23, 0)
-        grid0.addLayout(self.form_box_child_9, 23, 1)
-
-        separator_line = QtWidgets.QFrame()
-        separator_line.setFrameShape(QtWidgets.QFrame.HLine)
-        separator_line.setFrameShadow(QtWidgets.QFrame.Sunken)
-        grid0.addWidget(separator_line, 24, 0, 1, 2)
-
-        # ------------------------------------------------------------------
-        # ----------------------- Editor Color -----------------------------
-        # ------------------------------------------------------------------
-
-        self.editor_color_label = QtWidgets.QLabel('<b>%s</b>' % _('Editor Color'))
-        grid0.addWidget(self.editor_color_label, 25, 0, 1, 2)
-
-        # Editor Draw Color
-        self.draw_color_label = QtWidgets.QLabel('%s:' % _('Drawing'))
-        self.alt_sf_color_label.setToolTip(
-            _("Set the color for the shape.")
-        )
-        self.draw_color_entry = FCEntry()
-        self.draw_color_button = QtWidgets.QPushButton()
-        self.draw_color_button.setFixedSize(15, 15)
-
-        self.form_box_child_10 = QtWidgets.QHBoxLayout()
-        self.form_box_child_10.addWidget(self.draw_color_entry)
-        self.form_box_child_10.addWidget(self.draw_color_button)
-        self.form_box_child_10.setAlignment(QtCore.Qt.AlignLeft | QtCore.Qt.AlignVCenter)
-
-        grid0.addWidget(self.draw_color_label, 26, 0)
-        grid0.addLayout(self.form_box_child_10, 26, 1)
-
-        # Editor Draw Selection Color
-        self.sel_draw_color_label = QtWidgets.QLabel('%s:' % _('Selection'))
-        self.sel_draw_color_label.setToolTip(
-            _("Set the color of the shape when selected.")
-        )
-        self.sel_draw_color_entry = FCEntry()
-        self.sel_draw_color_button = QtWidgets.QPushButton()
-        self.sel_draw_color_button.setFixedSize(15, 15)
-
-        self.form_box_child_11 = QtWidgets.QHBoxLayout()
-        self.form_box_child_11.addWidget(self.sel_draw_color_entry)
-        self.form_box_child_11.addWidget(self.sel_draw_color_button)
-        self.form_box_child_11.setAlignment(QtCore.Qt.AlignLeft | QtCore.Qt.AlignVCenter)
-
-        grid0.addWidget(self.sel_draw_color_label, 27, 0)
-        grid0.addLayout(self.form_box_child_11, 27, 1)
-
-        separator_line = QtWidgets.QFrame()
-        separator_line.setFrameShape(QtWidgets.QFrame.HLine)
-        separator_line.setFrameShadow(QtWidgets.QFrame.Sunken)
-        grid0.addWidget(separator_line, 28, 0, 1, 2)
-
-        # ------------------------------------------------------------------
-        # ----------------------- Project Settings -----------------------------
-        # ------------------------------------------------------------------
-
-        self.proj_settings_label = QtWidgets.QLabel('<b>%s</b>' % _('Project Items Color'))
-        grid0.addWidget(self.proj_settings_label, 29, 0, 1, 2)
-
-        # Project Tab items color
-        self.proj_color_label = QtWidgets.QLabel('%s:' % _('Enabled'))
-        self.proj_color_label.setToolTip(
-            _("Set the color of the items in Project Tab Tree.")
-        )
-        self.proj_color_entry = FCEntry()
-        self.proj_color_button = QtWidgets.QPushButton()
-        self.proj_color_button.setFixedSize(15, 15)
-
-        self.form_box_child_12 = QtWidgets.QHBoxLayout()
-        self.form_box_child_12.addWidget(self.proj_color_entry)
-        self.form_box_child_12.addWidget(self.proj_color_button)
-        self.form_box_child_12.setAlignment(QtCore.Qt.AlignLeft | QtCore.Qt.AlignVCenter)
-
-        grid0.addWidget(self.proj_color_label, 30, 0)
-        grid0.addLayout(self.form_box_child_12, 30, 1)
-
-        self.proj_color_dis_label = QtWidgets.QLabel('%s:' % _('Disabled'))
-        self.proj_color_dis_label.setToolTip(
-            _("Set the color of the items in Project Tab Tree,\n"
-              "for the case when the items are disabled.")
-        )
-        self.proj_color_dis_entry = FCEntry()
-        self.proj_color_dis_button = QtWidgets.QPushButton()
-        self.proj_color_dis_button.setFixedSize(15, 15)
-
-        self.form_box_child_13 = QtWidgets.QHBoxLayout()
-        self.form_box_child_13.addWidget(self.proj_color_dis_entry)
-        self.form_box_child_13.addWidget(self.proj_color_dis_button)
-        self.form_box_child_13.setAlignment(QtCore.Qt.AlignLeft | QtCore.Qt.AlignVCenter)
-
-        grid0.addWidget(self.proj_color_dis_label, 31, 0)
-        grid0.addLayout(self.form_box_child_13, 31, 1)
-
-        # Project autohide CB
-        self.project_autohide_cb = FCCheckBox(label=_('Project AutoHide'))
-        self.project_autohide_cb.setToolTip(
-            _("Check this box if you want the project/selected/tool tab area to\n"
-              "hide automatically when there are no objects loaded and\n"
-              "to show whenever a new object is created.")
-        )
-
-        grid0.addWidget(self.project_autohide_cb, 32, 0, 1, 2)
-
-        # Just to add empty rows
-        grid0.addWidget(QtWidgets.QLabel(''), 33, 0, 1, 2)
-
-        self.layout.addStretch()
-
-        # #############################################################################
-        # ############################# GUI COLORS SIGNALS ############################
-        # #############################################################################
-
-        # Setting selection (left - right) colors signals
-        self.sf_color_entry.editingFinished.connect(self.on_sf_color_entry)
-        self.sf_color_button.clicked.connect(self.on_sf_color_button)
-        self.sf_color_alpha_spinner.valueChanged.connect(self.on_sf_color_spinner)
-        self.sf_color_alpha_slider.valueChanged.connect(self.on_sf_color_slider)
-        self.sl_color_entry.editingFinished.connect(self.on_sl_color_entry)
-        self.sl_color_button.clicked.connect(self.on_sl_color_button)
-
-        # Setting selection (right - left) colors signals
-        self.alt_sf_color_entry.editingFinished.connect(self.on_alt_sf_color_entry)
-        self.alt_sf_color_button.clicked.connect(self.on_alt_sf_color_button)
-        self.alt_sf_color_alpha_spinner.valueChanged.connect(self.on_alt_sf_color_spinner)
-        self.alt_sf_color_alpha_slider.valueChanged.connect(self.on_alt_sf_color_slider)
-        self.alt_sl_color_entry.editingFinished.connect(self.on_alt_sl_color_entry)
-        self.alt_sl_color_button.clicked.connect(self.on_alt_sl_color_button)
-
-        # Setting Editor Draw colors signals
-        self.draw_color_entry.editingFinished.connect(self.on_draw_color_entry)
-        self.draw_color_button.clicked.connect(self.on_draw_color_button)
-
-        self.sel_draw_color_entry.editingFinished.connect(self.on_sel_draw_color_entry)
-        self.sel_draw_color_button.clicked.connect(self.on_sel_draw_color_button)
-
-        self.proj_color_entry.editingFinished.connect(self.on_proj_color_entry)
-        self.proj_color_button.clicked.connect(self.on_proj_color_button)
-
-        self.proj_color_dis_entry.editingFinished.connect(self.on_proj_color_dis_entry)
-        self.proj_color_dis_button.clicked.connect(self.on_proj_color_dis_button)
-
-        self.layout_combo.activated.connect(self.on_layout)
-
->>>>>>> 0d870dcd
     @staticmethod
     def handle_style(style):
         # FIXME: this should be moved out to a view model
